////////////////////////////////////////////////////////////////////////////////
//
//  OpenHantek
//  levelslider.cpp
//
//  Copyright (C) 2010  Oliver Haag
//  oliver.haag@gmail.com
//
//  This program is free software: you can redistribute it and/or modify it
//  under the terms of the GNU General Public License as published by the Free
//  Software Foundation, either version 3 of the License, or (at your option)
//  any later version.
//
//  This program is distributed in the hope that it will be useful, but WITHOUT
//  ANY WARRANTY; without even the implied warranty of MERCHANTABILITY or
//  FITNESS FOR A PARTICULAR PURPOSE.  See the GNU General Public License for
//  more details.
//
//  You should have received a copy of the GNU General Public License along with
//  this program.  If not, see <http://www.gnu.org/licenses/>.
//
////////////////////////////////////////////////////////////////////////////////

#include <cmath>

#include <QMouseEvent>
#include <QPainter>
#include <QWidget>

#include "levelslider.h"

////////////////////////////////////////////////////////////////////////////////
// class LevelSlider
/// \brief Initializes the slider container.
/// \param direction The side on which the sliders are shown.
/// \param parent The parent widget.
LevelSlider::LevelSlider(Qt::ArrowType direction, QWidget *parent) : QWidget(parent) {
<<<<<<< HEAD
    QFont font = this->font();
    font.setPointSize(int(font.pointSize() * 0.8));
    this->setFont(font);
=======
    // Set pixel values based on the current dpi scaling
    this->needleWidth = ((int)(0.55 * this->fontMetrics().height())) + 1; // always an odd number
    this->sliderWidth = (int)(1.2 * this->fontMetrics().height());
>>>>>>> 6feb874d

    this->pressedSlider = -1;

    calculateWidth();
    setDirection(direction);
}

/// \brief Cleans up the widget.
LevelSlider::~LevelSlider() {}

/// \brief Return the margin before the slider.
/// \return The margin the Slider has at the top/left.
int LevelSlider::preMargin() const { return this->_preMargin; }

/// \brief Return the margin after the slider.
/// \return The margin the Slider has at the bottom/right.
int LevelSlider::postMargin() const { return this->_postMargin; }

/// \brief Add a new slider to the slider container.
/// \param index The index where the slider should be inserted, 0 to append.
/// \return The index of the slider, -1 on error.
int LevelSlider::addSlider(int index) { return this->addSlider("", index); }

/// \brief Add a new slider to the slider container.
/// \param text The text that will be shown next to the slider.
/// \param index The index where the slider should be inserted, 0 to append.
/// \return The index of the slider, -1 on error.
<<<<<<< HEAD
int LevelSlider::addSlider(const QString& text, int index) {
=======
int LevelSlider::addSlider(const QString &text, int index) {
>>>>>>> 6feb874d
    if (index < -1) return -1;

    LevelSliderParameters *parameters = new LevelSliderParameters;
    parameters->color = Qt::white;
    parameters->minimum = 0x00;
    parameters->maximum = 0xff;
    parameters->value = 0x00;
    parameters->visible = false;

    if (index == -1) {
        this->slider.append(parameters);
        index = this->slider.count() - 1;
    } else
        this->slider.insert(index, parameters);

    this->setText(index, text);

    return index;
}

/// \brief Remove a slider from the slider container.
/// \param index The index of the slider that should be removed.
/// \return The index of the removed slider, -1 on error.
int LevelSlider::removeSlider(int index) {
    if (index < -1) return -1;

    if (index == -1) {
        this->slider.removeLast();
        index = this->slider.count();
    } else {
        this->slider.removeAt(index);
    }

    this->calculateWidth();

    return index;
}

/// \brief Size hint for the widget.
/// \return The recommended size for the widget.
QSize LevelSlider::sizeHint() const {
    if (this->_direction == Qt::RightArrow || this->_direction == Qt::LeftArrow)
        return QSize(this->sliderWidth, 16);
    else
        return QSize(16, this->sliderWidth);
}

/// \brief Return the color of a slider.
/// \param index The index of the slider whose color should be returned.
/// \return The current color of the slider.
const QColor LevelSlider::color(int index) const {
    if (index < 0 || index >= this->slider.count()) return Qt::black;

    return this->slider[index]->color;
}

/// \brief Set the color of the slider.
/// \param index The index of the slider whose color should be set.
/// \param color The new color for the slider.
/// \return The index of the slider, -1 on error.
void LevelSlider::setColor(unsigned index, QColor color) {
    if (int(index) >= this->slider.count()) return;

    this->slider[int(index)]->color = color;
    this->repaint();
}

/// \brief Return the text shown beside a slider.
/// \param index The index of the slider whose text should be returned.
/// \return The current text of the slider.
const QString LevelSlider::text(int index) const {
    if (index < 0 || index >= this->slider.count()) return QString();

    return this->slider[index]->text;
}

/// \brief Set the text for a slider.
/// \param index The index of the slider whose text should be set.
/// \param text The text shown next to the slider.
/// \return The index of the slider, -1 on error.
int LevelSlider::setText(int index, const QString &text) {
    if (index < 0 || index >= this->slider.count()) return -1;

    this->slider[index]->text = text;
    this->calculateWidth();

    return index;
}

/// \brief Return the visibility of a slider.
/// \param index The index of the slider whose visibility should be returned.
/// \return true if the slider is visible, false if it's hidden.
bool LevelSlider::visible(int index) const {
    if (index < 0 || index >= this->slider.count()) return false;

    return this->slider[index]->visible;
}

/// \brief Set the visibility of a slider.
/// \param index The index of the slider whose visibility should be set.
/// \param visible true to show the slider, false to hide it.
/// \return The index of the slider, -1 on error.
void LevelSlider::setIndexVisible(unsigned index, bool visible) {
    if (int(index) >= this->slider.count()) return;

    this->slider[int(index)]->visible = visible;
    this->repaint();
}

/// \brief Return the minimal value of the sliders.
/// \return The value a slider has at the bottommost/leftmost position.
double LevelSlider::minimum(int index) const {
    if (index < 0 || index >= this->slider.count()) return -1;

    return this->slider[index]->minimum;
}

/// \brief Return the maximal value of the sliders.
/// \return The value a slider has at the topmost/rightmost position.
double LevelSlider::maximum(int index) const {
    if (index < 0 || index >= this->slider.count()) return -1;

    return this->slider[index]->maximum;
}

/// \brief Set the maximal value of the sliders.
/// \param index The index of the slider whose limits should be set.
/// \param minimum The value a slider has at the bottommost/leftmost position.
/// \param maximum The value a slider has at the topmost/rightmost position.
/// \return -1 on error, fixValue result on success.
void LevelSlider::setLimits(int index, double minimum, double maximum) {
    if (index < 0 || index >= this->slider.count()) return;

    this->slider[index]->minimum = minimum;
    this->slider[index]->maximum = maximum;
    this->fixValue(index);
    this->calculateRect(index);
    this->repaint();
}

/// \brief Return the step width of the sliders.
/// \param index The index of the slider whose step width should be returned.
/// \return The distance between the selectable slider positions.
double LevelSlider::step(int index) const {
    if (index < 0 || index >= this->slider.count()) return -1;

    return this->slider[index]->step;
}

/// \brief Set the step width of the sliders.
/// \param index The index of the slider whose step width should be set.
/// \param step The distance between the selectable slider positions.
/// \return The new step width.
double LevelSlider::setStep(int index, double step) {
    if (index < 0 || index >= this->slider.count()) return -1;

    if (step > 0) this->slider[index]->step = step;

    return this->slider[index]->step;
}

/// \brief Return the current position of a slider.
/// \param index The index of the slider whose value should be returned.
/// \return The value of the slider.
double LevelSlider::value(int index) const {
    if (index < 0 || index >= this->slider.count()) return -1;

    return this->slider[index]->value;
}

/// \brief Set the current position of a slider.
/// \param index The index of the slider whose value should be set.
/// \param value The new value of the slider.
/// \return The new value of the slider.
void LevelSlider::setValue(int index, double value) {
    if (index < 0 || index >= this->slider.count()) return;

    // Apply new value
    this->slider[index]->value = value;
    this->fixValue(index);

    this->calculateRect(index);
    this->repaint();

    if (this->pressedSlider < 0) emit valueChanged(index, value);
}

/// \brief Return the direction of the sliders.
/// \return The side on which the sliders are shown.
Qt::ArrowType LevelSlider::direction() const { return this->_direction; }

/// \brief Set the direction of the sliders.
/// \param direction The side on which the sliders are shown.
/// \return The index of the direction, -1 on error.
int LevelSlider::setDirection(Qt::ArrowType direction) {
    if (direction < Qt::UpArrow || direction > Qt::RightArrow) return -1;

    this->_direction = direction;

    if (this->_direction == Qt::RightArrow || this->_direction == Qt::LeftArrow) {
        this->_preMargin = this->fontMetrics().lineSpacing();
<<<<<<< HEAD
        this->_postMargin = 3;
    } else {
        this->_preMargin = this->fontMetrics().averageCharWidth() * 3;
        this->_postMargin = 3;
=======
        this->_postMargin = (this->needleWidth - 1) / 2;
    } else {
        this->_preMargin = this->fontMetrics().averageCharWidth() * 3;
        this->_postMargin = (this->needleWidth - 1) / 2;
>>>>>>> 6feb874d
    }

    return this->_direction;
}

/// \brief Move the slider if it's pressed.
/// \param event The mouse event that should be handled.
void LevelSlider::mouseMoveEvent(QMouseEvent *event) {
    if (this->pressedSlider < 0) {
        event->ignore();
        return;
    }

    // Get new value
    double value;
    if (this->_direction == Qt::RightArrow || this->_direction == Qt::LeftArrow)
        value = this->slider[pressedSlider]->maximum -
                (this->slider[pressedSlider]->maximum - this->slider[pressedSlider]->minimum) *
                    (double(event->y()) - this->_preMargin + 0.5) /
                    (this->height() - this->_preMargin - this->_postMargin - 1);
    else
        value = this->slider[pressedSlider]->minimum +
                (this->slider[pressedSlider]->maximum - this->slider[pressedSlider]->minimum) *
                    (double(event->x()) - this->_preMargin + 0.5) /
                    (this->width() - this->_preMargin - this->_postMargin - 1);

    // Move the slider
    if (event->modifiers() & Qt::AltModifier)
        // Alt allows every position
        this->setValue(this->pressedSlider, value);
    else
        // Set to nearest possible position
        this->setValue(this->pressedSlider,
                       floor(value / this->slider[pressedSlider]->step + 0.5) * this->slider[pressedSlider]->step);

    emit valueChanged(pressedSlider, slider[pressedSlider]->value);
    event->accept();
}

/// \brief Prepare slider for movement if the left mouse button is pressed.
/// \param event The mouse event that should be handled.
void LevelSlider::mousePressEvent(QMouseEvent *event) {
    if (!(event->button() & Qt::LeftButton)) {
        event->ignore();
        return;
    }

    this->pressedSlider = -1;
    for (int sliderId = 0; sliderId < this->slider.count(); ++sliderId) {
        if (this->slider[sliderId]->visible && this->slider[sliderId]->rect.contains(event->pos())) {
            this->pressedSlider = sliderId;
            break;
        }
    }

    // Accept event if a slider was pressed
    event->setAccepted(this->pressedSlider >= 0);
}

/// \brief Movement is done if the left mouse button is released.
/// \param event The mouse event that should be handled.
void LevelSlider::mouseReleaseEvent(QMouseEvent *event) {
    if (!(event->button() & Qt::LeftButton) || this->pressedSlider == -1) {
        event->ignore();
        return;
    }

    emit valueChanged(this->pressedSlider, this->slider[this->pressedSlider]->value);
    this->pressedSlider = -1;

    event->accept();
}

/// \brief Paint the widget.
/// \param event The paint event that should be handled.
void LevelSlider::paintEvent(QPaintEvent *event) {
    QPainter painter(this);

    Qt::Alignment alignment;
    switch (this->_direction) {
    case Qt::LeftArrow:
        alignment = Qt::AlignLeft | Qt::AlignBottom;
        break;
    case Qt::UpArrow:
        alignment = Qt::AlignTop | Qt::AlignHCenter;
        break;
    case Qt::DownArrow:
        alignment = Qt::AlignBottom | Qt::AlignHCenter;
        break;
    default:
        alignment = Qt::AlignRight | Qt::AlignBottom;
    }

    QList<LevelSliderParameters *>::iterator sliderIt = this->slider.end();
    while (sliderIt != this->slider.begin()) {
        --sliderIt;

        if (!(*sliderIt)->visible) continue;

        painter.setPen((*sliderIt)->color);

        if ((*sliderIt)->text.isEmpty()) {
            QVector<QPoint> needlePoints;
<<<<<<< HEAD
            QRect& sRect = (*sliderIt)->rect;
            const int W = this->sliderWidth;

            switch (this->_direction) {
            case Qt::LeftArrow:
                needlePoints << QPoint(sRect.left() + 4, sRect.top()    )
                             << QPoint(sRect.left() + 1, sRect.top() + 3)
                             << QPoint(sRect.left() + 4, sRect.top() + 6)
                             << QPoint(sRect.left() + W, sRect.top() + 6)
                             << QPoint(sRect.left() + W, sRect.top()    );
                break;
            case Qt::UpArrow:
                needlePoints << QPoint(sRect.left(),     sRect.top() + 4)
                             << QPoint(sRect.left() + 3, sRect.top() + 1)
                             << QPoint(sRect.left() + 6, sRect.top() + 4)
                             << QPoint(sRect.left() + 6, sRect.top() + W)
                             << QPoint(sRect.left(),     sRect.top() + W);
                break;
            case Qt::DownArrow:
                needlePoints << QPoint(sRect.left(),     sRect.top() + W - 5)
                             << QPoint(sRect.left() + 3, sRect.top() + W - 2)
                             << QPoint(sRect.left() + 6, sRect.top() + W - 5)
                             << QPoint(sRect.left() + 6, sRect.top()        )
                             << QPoint(sRect.left(),     sRect.top()        );
                break;
            case Qt::RightArrow:
                needlePoints << QPoint(sRect.left() + W - 5, sRect.top()    )
                             << QPoint(sRect.left() + W - 2, sRect.top() + 3)
                             << QPoint(sRect.left() + W - 5, sRect.top() + 6)
                             << QPoint(sRect.left(),         sRect.top() + 6)
                             << QPoint(sRect.left(),         sRect.top()    );
=======
            QRect &needleRect = (*sliderIt)->rect;
            const int peak = 1; // distance from slider to the tip of the needle
            const int shoulder =
                peak + this->needleWidth / 2; // distance from slider to the straight part of the needle

            switch (this->_direction) {
            case Qt::LeftArrow:
                needlePoints << QPoint(needleRect.left() + shoulder, needleRect.top())
                             << QPoint(needleRect.left() + peak, needleRect.top() + this->needleWidth / 2)
                             << QPoint(needleRect.left() + shoulder, needleRect.bottom())
                             << QPoint(needleRect.right(), needleRect.bottom())
                             << QPoint(needleRect.right(), needleRect.top());
                break;
            case Qt::UpArrow:
                needlePoints << QPoint(needleRect.left(), needleRect.top() + shoulder)
                             << QPoint(needleRect.left() + this->needleWidth / 2, needleRect.top() + peak)
                             << QPoint(needleRect.right(), needleRect.top() + shoulder)
                             << QPoint(needleRect.right(), needleRect.bottom())
                             << QPoint(needleRect.left(), needleRect.bottom());
                break;
            case Qt::DownArrow:
                needlePoints << QPoint(needleRect.left(), needleRect.bottom() - shoulder)
                             << QPoint(needleRect.left() + this->needleWidth / 2, needleRect.bottom() - peak)
                             << QPoint(needleRect.right(), needleRect.bottom() - shoulder)
                             << QPoint(needleRect.right(), needleRect.top())
                             << QPoint(needleRect.left(), needleRect.top());
                break;
            case Qt::RightArrow:
                needlePoints << QPoint(needleRect.right() - shoulder, needleRect.top())
                             << QPoint(needleRect.right() - peak, needleRect.top() + this->needleWidth / 2)
                             << QPoint(needleRect.right() - shoulder, needleRect.bottom())
                             << QPoint(needleRect.left(), needleRect.bottom())
                             << QPoint(needleRect.left(), needleRect.top());
>>>>>>> 6feb874d
                break;
            default:
                break;
            }

            painter.setBrush(QBrush((*sliderIt)->color, isEnabled() ? Qt::SolidPattern : Qt::NoBrush));
            painter.drawPolygon(QPolygon(needlePoints));
            painter.setBrush(Qt::NoBrush);
        } else {
            // Get rect for text and draw needle
            QRect textRect = (*sliderIt)->rect;
            if (this->_direction == Qt::UpArrow || this->_direction == Qt::DownArrow) {
                textRect.setRight(textRect.right() - 1);
                if (this->_direction == Qt::UpArrow) {
                    textRect.setTop(textRect.top() + 1);
                    painter.drawLine((*sliderIt)->rect.right(), 0, (*sliderIt)->rect.right(), 7);
                } else {
                    textRect.setBottom(textRect.bottom() - 1);
                    painter.drawLine((*sliderIt)->rect.right(), this->sliderWidth - 8, (*sliderIt)->rect.right(),
                                     this->sliderWidth - 1);
                }
            } else {
                textRect.setBottom(textRect.bottom() - 1);
                if (this->_direction == Qt::LeftArrow) {
                    textRect.setLeft(textRect.left() + 1);
                    painter.drawLine(0, (*sliderIt)->rect.bottom(), 7, (*sliderIt)->rect.bottom());
                } else {
                    textRect.setRight(textRect.right() - 1);
                    painter.drawLine(this->sliderWidth - 8, (*sliderIt)->rect.bottom(), this->sliderWidth - 1,
                                     (*sliderIt)->rect.bottom());
                }
            }
            // Draw text
            painter.drawText(textRect, int(alignment), (*sliderIt)->text);
        }
    }

    event->accept();
}

/// \brief Resize the widget and adapt the slider positions.
/// \param event The resize event that should be handled.
void LevelSlider::resizeEvent(QResizeEvent *event) {
    Q_UNUSED(event);

    for (int sliderId = 0; sliderId < this->slider.count(); ++sliderId) this->calculateRect(sliderId);

    this->repaint();
}

/// \brief Calculate the drawing area for the slider for it's current value.
/// \param sliderId The id of the slider whose rect should be calculated.
/// \return The calculated rect.
QRect LevelSlider::calculateRect(int sliderId) {
    // Is it a vertical slider?
    if (this->_direction == Qt::RightArrow || this->_direction == Qt::LeftArrow) {
        // Is it a triangular needle?
        if (this->slider[sliderId]->text.isEmpty()) {
            this->slider[sliderId]->rect =
                QRect(0, // Start at the left side
<<<<<<< HEAD
                      // The needle should be center-aligned, 0.5 pixel offset for
                      // exact pixelization
                      int((this->height() - this->_preMargin - this->_postMargin - 1) *
                                 (this->slider[sliderId]->maximum - this->slider[sliderId]->value) /
                                 (this->slider[sliderId]->maximum - this->slider[sliderId]->minimum) +
                             0.5) +
                          this->_preMargin - 3,
                      this->sliderWidth, // Fill the whole width
                      7                  // The needle is 7 px wide
                      );
=======
                         // The needle should be center-aligned, 0.5 pixel offset for
                         // exact pixelization
                      int((this->height() - this->_preMargin - this->_postMargin - 1) *
                              (this->slider[sliderId]->maximum - this->slider[sliderId]->value) /
                              (this->slider[sliderId]->maximum - this->slider[sliderId]->minimum) +
                          0.5) +
                          this->_preMargin - (this->needleWidth / 2),
                      this->sliderWidth, // Fill the whole width
                      this->needleWidth  // one needle width high
                );
>>>>>>> 6feb874d
        }
        // Or a thin needle with text?
        else {
            this->slider[sliderId]->rect =
                QRect(0, // Start at the left side
<<<<<<< HEAD
                      // The needle is at the bottom, the text above it, 0.5 pixel
                      // offset for exact pixelization
                      int((this->height() - this->_preMargin - this->_postMargin - 1) *
                                 (this->slider[sliderId]->maximum - this->slider[sliderId]->value) /
                                 (this->slider[sliderId]->maximum - this->slider[sliderId]->minimum) +
                             0.5),
                      this->sliderWidth,    // Fill the whole width
                      this->preMargin() + 1 // Use the full margin
                      );
=======
                         // The needle is at the bottom, the text above it, 0.5 pixel
                         // offset for exact pixelization
                      int((this->height() - this->_preMargin - this->_postMargin - 1) *
                              (this->slider[sliderId]->maximum - this->slider[sliderId]->value) /
                              (this->slider[sliderId]->maximum - this->slider[sliderId]->minimum) +
                          0.5),
                      this->sliderWidth,    // Fill the whole width
                      this->preMargin() + 1 // Use the full margin
                );
>>>>>>> 6feb874d
        }
    }
    // Or a horizontal slider?
    else {
        // Is it a triangular needle?
        if (this->slider[sliderId]->text.isEmpty()) {
            this->slider[sliderId]->rect = QRect(
                // The needle should be center-aligned, 0.5 pixel offset for exact
                // pixelization
                int((this->width() - this->_preMargin - this->_postMargin - 1) *
<<<<<<< HEAD
                           (this->slider[sliderId]->value - this->slider[sliderId]->minimum) /
                           (this->slider[sliderId]->maximum - this->slider[sliderId]->minimum) +
                       0.5) +
                    this->_preMargin - 3,
                0,                // Start at the top
                7,                // The needle is 7 px wide
                this->sliderWidth // Fill the whole height
                );
=======
                        (this->slider[sliderId]->value - this->slider[sliderId]->minimum) /
                        (this->slider[sliderId]->maximum - this->slider[sliderId]->minimum) +
                    0.5) +
                    this->_preMargin - (this->needleWidth / 2),
                0, // Start at the top
                this->needleWidth,
                this->sliderWidth // As high as the slider
            );
>>>>>>> 6feb874d
        }
        // Or a thin needle with text?
        else {
            int sliderLength = this->fontMetrics().size(0, this->slider[sliderId]->text).width() + 2;
            this->slider[sliderId]->rect = QRect(
                // The needle is at the right side, the text before it, 0.5 pixel
                // offset for exact pixelization
                int((this->width() - this->_preMargin - this->_postMargin - 1) *
<<<<<<< HEAD
                           (this->slider[sliderId]->value - this->slider[sliderId]->minimum) /
                           (this->slider[sliderId]->maximum - this->slider[sliderId]->minimum) +
                       0.5) +
=======
                        (this->slider[sliderId]->value - this->slider[sliderId]->minimum) /
                        (this->slider[sliderId]->maximum - this->slider[sliderId]->minimum) +
                    0.5) +
>>>>>>> 6feb874d
                    this->_preMargin - sliderLength + 1,
                0,                // Start at the top
                sliderLength,     // The width depends on the text
                this->sliderWidth // Fill the whole height
                );
        }
    }

    return this->slider[sliderId]->rect;
}

/// \brief Search for the widest slider element.
/// \return The calculated width of the slider.
int LevelSlider::calculateWidth() {
    // At least 12 px for the needles
    sliderWidth = 12;

    // Is it a vertical slider?
    if (this->_direction == Qt::RightArrow || this->_direction == Qt::LeftArrow) {
<<<<<<< HEAD
        for (QList<LevelSliderParameters *>::iterator sliderIt = slider.begin(); sliderIt != slider.end();
             ++sliderIt) {
            int newSliderWidth = this->fontMetrics().size(0, (*sliderIt)->text).width();
            if ( newSliderWidth > sliderWidth )
                sliderWidth = newSliderWidth;
=======
        for (QList<LevelSliderParameters *>::iterator sliderIt = slider.begin(); sliderIt != slider.end(); ++sliderIt) {
            int newSliderWidth = this->fontMetrics().size(0, (*sliderIt)->text).width();
            if (newSliderWidth > sliderWidth) sliderWidth = newSliderWidth;
>>>>>>> 6feb874d
        }
    }
    // Or a horizontal slider?
    else {
<<<<<<< HEAD
        for (QList<LevelSliderParameters *>::iterator sliderIt = slider.begin(); sliderIt != slider.end();
             ++sliderIt) {
            int newSliderWidth = this->fontMetrics().size(0, (*sliderIt)->text).height();
            if ( newSliderWidth > sliderWidth )
                sliderWidth = newSliderWidth;
=======
        for (QList<LevelSliderParameters *>::iterator sliderIt = slider.begin(); sliderIt != slider.end(); ++sliderIt) {
            int newSliderWidth = this->fontMetrics().size(0, (*sliderIt)->text).height();
            if (newSliderWidth > sliderWidth) sliderWidth = newSliderWidth;
>>>>>>> 6feb874d
        }
    }

    return sliderWidth;
}

/// \brief Fix the value if it's outside the limits.
/// \param index The index of the slider who should be fixed.
/// \return 0 when ok, -1 on error, 1 when increased and 2 when decreased.
void LevelSlider::fixValue(int index) {
    if (index < 0 || index >= this->slider.count()) return;

    double lowest = qMin(this->slider[index]->minimum, this->slider[index]->maximum);
    double highest = qMax(this->slider[index]->minimum, this->slider[index]->maximum);
    if (this->slider[index]->value < lowest) {
        this->slider[index]->value = lowest;
    } else if (this->slider[index]->value > highest) {
        this->slider[index]->value = highest;
    }
}<|MERGE_RESOLUTION|>--- conflicted
+++ resolved
@@ -35,15 +35,9 @@
 /// \param direction The side on which the sliders are shown.
 /// \param parent The parent widget.
 LevelSlider::LevelSlider(Qt::ArrowType direction, QWidget *parent) : QWidget(parent) {
-<<<<<<< HEAD
-    QFont font = this->font();
-    font.setPointSize(int(font.pointSize() * 0.8));
-    this->setFont(font);
-=======
     // Set pixel values based on the current dpi scaling
     this->needleWidth = ((int)(0.55 * this->fontMetrics().height())) + 1; // always an odd number
     this->sliderWidth = (int)(1.2 * this->fontMetrics().height());
->>>>>>> 6feb874d
 
     this->pressedSlider = -1;
 
@@ -71,11 +65,7 @@
 /// \param text The text that will be shown next to the slider.
 /// \param index The index where the slider should be inserted, 0 to append.
 /// \return The index of the slider, -1 on error.
-<<<<<<< HEAD
-int LevelSlider::addSlider(const QString& text, int index) {
-=======
 int LevelSlider::addSlider(const QString &text, int index) {
->>>>>>> 6feb874d
     if (index < -1) return -1;
 
     LevelSliderParameters *parameters = new LevelSliderParameters;
@@ -277,17 +267,10 @@
 
     if (this->_direction == Qt::RightArrow || this->_direction == Qt::LeftArrow) {
         this->_preMargin = this->fontMetrics().lineSpacing();
-<<<<<<< HEAD
-        this->_postMargin = 3;
-    } else {
-        this->_preMargin = this->fontMetrics().averageCharWidth() * 3;
-        this->_postMargin = 3;
-=======
         this->_postMargin = (this->needleWidth - 1) / 2;
     } else {
         this->_preMargin = this->fontMetrics().averageCharWidth() * 3;
         this->_postMargin = (this->needleWidth - 1) / 2;
->>>>>>> 6feb874d
     }
 
     return this->_direction;
@@ -391,39 +374,6 @@
 
         if ((*sliderIt)->text.isEmpty()) {
             QVector<QPoint> needlePoints;
-<<<<<<< HEAD
-            QRect& sRect = (*sliderIt)->rect;
-            const int W = this->sliderWidth;
-
-            switch (this->_direction) {
-            case Qt::LeftArrow:
-                needlePoints << QPoint(sRect.left() + 4, sRect.top()    )
-                             << QPoint(sRect.left() + 1, sRect.top() + 3)
-                             << QPoint(sRect.left() + 4, sRect.top() + 6)
-                             << QPoint(sRect.left() + W, sRect.top() + 6)
-                             << QPoint(sRect.left() + W, sRect.top()    );
-                break;
-            case Qt::UpArrow:
-                needlePoints << QPoint(sRect.left(),     sRect.top() + 4)
-                             << QPoint(sRect.left() + 3, sRect.top() + 1)
-                             << QPoint(sRect.left() + 6, sRect.top() + 4)
-                             << QPoint(sRect.left() + 6, sRect.top() + W)
-                             << QPoint(sRect.left(),     sRect.top() + W);
-                break;
-            case Qt::DownArrow:
-                needlePoints << QPoint(sRect.left(),     sRect.top() + W - 5)
-                             << QPoint(sRect.left() + 3, sRect.top() + W - 2)
-                             << QPoint(sRect.left() + 6, sRect.top() + W - 5)
-                             << QPoint(sRect.left() + 6, sRect.top()        )
-                             << QPoint(sRect.left(),     sRect.top()        );
-                break;
-            case Qt::RightArrow:
-                needlePoints << QPoint(sRect.left() + W - 5, sRect.top()    )
-                             << QPoint(sRect.left() + W - 2, sRect.top() + 3)
-                             << QPoint(sRect.left() + W - 5, sRect.top() + 6)
-                             << QPoint(sRect.left(),         sRect.top() + 6)
-                             << QPoint(sRect.left(),         sRect.top()    );
-=======
             QRect &needleRect = (*sliderIt)->rect;
             const int peak = 1; // distance from slider to the tip of the needle
             const int shoulder =
@@ -457,7 +407,6 @@
                              << QPoint(needleRect.right() - shoulder, needleRect.bottom())
                              << QPoint(needleRect.left(), needleRect.bottom())
                              << QPoint(needleRect.left(), needleRect.top());
->>>>>>> 6feb874d
                 break;
             default:
                 break;
@@ -518,18 +467,6 @@
         if (this->slider[sliderId]->text.isEmpty()) {
             this->slider[sliderId]->rect =
                 QRect(0, // Start at the left side
-<<<<<<< HEAD
-                      // The needle should be center-aligned, 0.5 pixel offset for
-                      // exact pixelization
-                      int((this->height() - this->_preMargin - this->_postMargin - 1) *
-                                 (this->slider[sliderId]->maximum - this->slider[sliderId]->value) /
-                                 (this->slider[sliderId]->maximum - this->slider[sliderId]->minimum) +
-                             0.5) +
-                          this->_preMargin - 3,
-                      this->sliderWidth, // Fill the whole width
-                      7                  // The needle is 7 px wide
-                      );
-=======
                          // The needle should be center-aligned, 0.5 pixel offset for
                          // exact pixelization
                       int((this->height() - this->_preMargin - this->_postMargin - 1) *
@@ -540,23 +477,11 @@
                       this->sliderWidth, // Fill the whole width
                       this->needleWidth  // one needle width high
                 );
->>>>>>> 6feb874d
         }
         // Or a thin needle with text?
         else {
             this->slider[sliderId]->rect =
                 QRect(0, // Start at the left side
-<<<<<<< HEAD
-                      // The needle is at the bottom, the text above it, 0.5 pixel
-                      // offset for exact pixelization
-                      int((this->height() - this->_preMargin - this->_postMargin - 1) *
-                                 (this->slider[sliderId]->maximum - this->slider[sliderId]->value) /
-                                 (this->slider[sliderId]->maximum - this->slider[sliderId]->minimum) +
-                             0.5),
-                      this->sliderWidth,    // Fill the whole width
-                      this->preMargin() + 1 // Use the full margin
-                      );
-=======
                          // The needle is at the bottom, the text above it, 0.5 pixel
                          // offset for exact pixelization
                       int((this->height() - this->_preMargin - this->_postMargin - 1) *
@@ -566,7 +491,6 @@
                       this->sliderWidth,    // Fill the whole width
                       this->preMargin() + 1 // Use the full margin
                 );
->>>>>>> 6feb874d
         }
     }
     // Or a horizontal slider?
@@ -577,16 +501,6 @@
                 // The needle should be center-aligned, 0.5 pixel offset for exact
                 // pixelization
                 int((this->width() - this->_preMargin - this->_postMargin - 1) *
-<<<<<<< HEAD
-                           (this->slider[sliderId]->value - this->slider[sliderId]->minimum) /
-                           (this->slider[sliderId]->maximum - this->slider[sliderId]->minimum) +
-                       0.5) +
-                    this->_preMargin - 3,
-                0,                // Start at the top
-                7,                // The needle is 7 px wide
-                this->sliderWidth // Fill the whole height
-                );
-=======
                         (this->slider[sliderId]->value - this->slider[sliderId]->minimum) /
                         (this->slider[sliderId]->maximum - this->slider[sliderId]->minimum) +
                     0.5) +
@@ -595,7 +509,6 @@
                 this->needleWidth,
                 this->sliderWidth // As high as the slider
             );
->>>>>>> 6feb874d
         }
         // Or a thin needle with text?
         else {
@@ -604,20 +517,14 @@
                 // The needle is at the right side, the text before it, 0.5 pixel
                 // offset for exact pixelization
                 int((this->width() - this->_preMargin - this->_postMargin - 1) *
-<<<<<<< HEAD
-                           (this->slider[sliderId]->value - this->slider[sliderId]->minimum) /
-                           (this->slider[sliderId]->maximum - this->slider[sliderId]->minimum) +
-                       0.5) +
-=======
                         (this->slider[sliderId]->value - this->slider[sliderId]->minimum) /
                         (this->slider[sliderId]->maximum - this->slider[sliderId]->minimum) +
                     0.5) +
->>>>>>> 6feb874d
                     this->_preMargin - sliderLength + 1,
                 0,                // Start at the top
                 sliderLength,     // The width depends on the text
                 this->sliderWidth // Fill the whole height
-                );
+            );
         }
     }
 
@@ -627,37 +534,18 @@
 /// \brief Search for the widest slider element.
 /// \return The calculated width of the slider.
 int LevelSlider::calculateWidth() {
-    // At least 12 px for the needles
-    sliderWidth = 12;
-
     // Is it a vertical slider?
     if (this->_direction == Qt::RightArrow || this->_direction == Qt::LeftArrow) {
-<<<<<<< HEAD
-        for (QList<LevelSliderParameters *>::iterator sliderIt = slider.begin(); sliderIt != slider.end();
-             ++sliderIt) {
-            int newSliderWidth = this->fontMetrics().size(0, (*sliderIt)->text).width();
-            if ( newSliderWidth > sliderWidth )
-                sliderWidth = newSliderWidth;
-=======
         for (QList<LevelSliderParameters *>::iterator sliderIt = slider.begin(); sliderIt != slider.end(); ++sliderIt) {
             int newSliderWidth = this->fontMetrics().size(0, (*sliderIt)->text).width();
             if (newSliderWidth > sliderWidth) sliderWidth = newSliderWidth;
->>>>>>> 6feb874d
         }
     }
     // Or a horizontal slider?
     else {
-<<<<<<< HEAD
-        for (QList<LevelSliderParameters *>::iterator sliderIt = slider.begin(); sliderIt != slider.end();
-             ++sliderIt) {
-            int newSliderWidth = this->fontMetrics().size(0, (*sliderIt)->text).height();
-            if ( newSliderWidth > sliderWidth )
-                sliderWidth = newSliderWidth;
-=======
         for (QList<LevelSliderParameters *>::iterator sliderIt = slider.begin(); sliderIt != slider.end(); ++sliderIt) {
             int newSliderWidth = this->fontMetrics().size(0, (*sliderIt)->text).height();
             if (newSliderWidth > sliderWidth) sliderWidth = newSliderWidth;
->>>>>>> 6feb874d
         }
     }
 
